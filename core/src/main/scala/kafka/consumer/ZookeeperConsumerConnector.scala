--- conflicted
+++ resolved
@@ -161,28 +161,11 @@
       if (canShutdown) {
         info("ZKConsumerConnector shutting down")
 
-<<<<<<< HEAD
-      if (wildcardTopicWatcher != null)
-        wildcardTopicWatcher.shutdown()
-      try {
-        if (config.autoCommitEnable)
-          scheduler.shutdown()
-        fetcher match {
-          case Some(f) => f.stopConnections
-          case None =>
-        }
-        sendShutdownToAllQueues()
-        if (config.autoCommitEnable)
-          commitOffsets()
-        if (zkClient != null) {
-          zkClient.close()
-          zkClient = null
-=======
         if (wildcardTopicWatcher != null)
           wildcardTopicWatcher.shutdown()
         try {
           if (config.autoCommitEnable)
-	        scheduler.shutdownNow()
+	        scheduler.shutdown()
           fetcher match {
             case Some(f) => f.stopConnections
             case None =>
@@ -197,11 +180,10 @@
         } catch {
           case e =>
             fatal("error during consumer connector shutdown", e)
->>>>>>> da451217
         }
         info("ZKConsumerConnector shut down completed")
       }
-	}
+    }
   }
 
   def consume[K, V](topicCountMap: scala.collection.Map[String,Int], keyDecoder: Decoder[K], valueDecoder: Decoder[V])
